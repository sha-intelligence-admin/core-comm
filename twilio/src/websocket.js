--- conflicted
+++ resolved
@@ -655,11 +655,10 @@
       callSession.endingInitiatedAt = now;
 
       // Give time for goodbye message to play, then hang up
-<<<<<<< HEAD
-      setTimeout(async () => {
-        try {
-          await twilioService.hangupCall(callSid);
-          logger.info('Call ended gracefully', { callSid });
+    //   setTimeout(async () => {
+    //     try {
+    //       await twilioService.hangupCall(callSid);
+    //       logger.info('Call ended gracefully', { callSid });
 
           // Log the conversation before cleanup
           if (callSession) {
@@ -677,31 +676,7 @@
             error: error.message,
           });
         }
-      }, 2000); // Reduced from 4000ms to 2000ms for faster call completion
-=======
-    //   setTimeout(async () => {
-    //     try {
-    //       await twilioService.hangupCall(callSid);
-    //       logger.info('Call ended gracefully', { callSid });
-
-    //       // Log the conversation before cleanup
-    //       if (callSession) {
-    //         // await logConversation(
-    //         //   callSession.callerNumber,
-    //         //   callSession.receivingNumber,
-    //         //   callSession.startTime,
-    //         //   callSession.transcripts
-    //         // );
-    //         CallSessionManager.removeCallSession(callSid, 'completed-goodbye');
-    //       }
-    //     } catch (error) {
-    //       logger.error('Error ending call gracefully', {
-    //         callSid,
-    //         error: error.message,
-    //       });
-    //     }
-    //   }, 4000); // Wait 4 seconds for goodbye message to complete
->>>>>>> 1f125c34
+      }, 4000); // Wait 4 seconds for goodbye message to complete
 
       return; // Don't process as regular conversation
     }
