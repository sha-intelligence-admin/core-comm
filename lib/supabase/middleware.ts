import { createServerClient } from "@supabase/ssr"
import { NextResponse, type NextRequest } from "next/server"
<<<<<<< HEAD

// Simple security headers function
function setSecurityHeaders(response: NextResponse): NextResponse {
  response.headers.set('X-Frame-Options', 'DENY')
  response.headers.set('X-Content-Type-Options', 'nosniff')
  response.headers.set('X-XSS-Protection', '1; mode=block')
  return response
}
=======
import { setSecurityHeaders } from "@/lib/security-headers"
import { validateCSRF } from "@/lib/csrf-protection"
import { CSRFError } from "@/lib/error-handling"
>>>>>>> 2506ab6a

export async function updateSession(request: NextRequest) {
  const supabaseUrl = process.env.NEXT_PUBLIC_SUPABASE_URL
  const supabaseAnonKey = process.env.NEXT_PUBLIC_SUPABASE_ANON_KEY

  // Validate CSRF for state-changing operations
  try {
    await validateCSRF(request)
  } catch (error) {
    if (error instanceof CSRFError) {
      return NextResponse.json(
        { error: 'Invalid request. Please refresh and try again.' },
        { status: 403 }
      )
    }
  }

  // If Supabase is not configured, allow access to all routes
  if (!supabaseUrl || !supabaseAnonKey) {
    console.warn("Supabase environment variables not configured. Authentication is disabled.")
    const response = NextResponse.next({ request })
    return setSecurityHeaders(response)
  }

  let supabaseResponse = NextResponse.next({
    request,
  })

  const supabase = createServerClient(supabaseUrl, supabaseAnonKey, {
    cookies: {
      getAll() {
        return request.cookies.getAll()
      },
      setAll(cookiesToSet) {
        cookiesToSet.forEach(({ name, value }) => request.cookies.set(name, value))
        supabaseResponse = NextResponse.next({
          request,
        })
        cookiesToSet.forEach(({ name, value, options }) => supabaseResponse.cookies.set(name, value, options))
      },
    },
  })

  // IMPORTANT: Avoid writing any logic between createServerClient and
  // supabase.auth.getUser(). A simple mistake could make it very hard to debug
  // issues with users being randomly logged out.

  const {
    data: { user },
  } = await supabase.auth.getUser()

  // Public routes that don't require authentication
  const publicRoutes = [
    '/',
    '/auth/login',
    '/auth/signup', 
    '/auth/forgot-password',
    '/auth/reset-password',
    '/auth/callback',
    '/auth/auth-code-error',
    '/setup',
    '/api/health'
  ]
  
  const isPublicRoute = publicRoutes.includes(request.nextUrl.pathname) || 
                       request.nextUrl.pathname.startsWith('/_next') ||
                       request.nextUrl.pathname.startsWith('/favicon')

  // Redirect unauthenticated users from protected routes
  if (!user && !isPublicRoute) {
    const url = request.nextUrl.clone()
    url.pathname = "/auth/login"
    url.searchParams.set('redirectTo', request.nextUrl.pathname)
    const redirectResponse = NextResponse.redirect(url)
    return setSecurityHeaders(redirectResponse)
  }

  // Redirect authenticated users away from auth pages
  if (user && request.nextUrl.pathname.startsWith('/auth/') && 
      request.nextUrl.pathname !== '/auth/callback') {
    const url = request.nextUrl.clone()
    url.pathname = "/dashboard"
    const redirectResponse = NextResponse.redirect(url)
    return setSecurityHeaders(redirectResponse)
  }

  // IMPORTANT: You *must* return the supabaseResponse object as it is. If you're
  // creating a new response object with NextResponse.next() make sure to:
  // 1. Pass the request in it, like so:
  //    const myNewResponse = NextResponse.next({ request })
  // 2. Copy over the cookies, like so:
  //    myNewResponse.cookies.setAll(supabaseResponse.cookies.getAll())
  // 3. Change the myNewResponse object here instead of the supabaseResponse object

  return setSecurityHeaders(supabaseResponse)
}<|MERGE_RESOLUTION|>--- conflicted
+++ resolved
@@ -1,19 +1,8 @@
 import { createServerClient } from "@supabase/ssr"
 import { NextResponse, type NextRequest } from "next/server"
-<<<<<<< HEAD
-
-// Simple security headers function
-function setSecurityHeaders(response: NextResponse): NextResponse {
-  response.headers.set('X-Frame-Options', 'DENY')
-  response.headers.set('X-Content-Type-Options', 'nosniff')
-  response.headers.set('X-XSS-Protection', '1; mode=block')
-  return response
-}
-=======
 import { setSecurityHeaders } from "@/lib/security-headers"
 import { validateCSRF } from "@/lib/csrf-protection"
 import { CSRFError } from "@/lib/error-handling"
->>>>>>> 2506ab6a
 
 export async function updateSession(request: NextRequest) {
   const supabaseUrl = process.env.NEXT_PUBLIC_SUPABASE_URL
