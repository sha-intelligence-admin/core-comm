"use client"

import { MetricCard } from "@/components/metric-card"
import { ActivityFeed } from "@/components/activity-feed"
import { Card, CardContent, CardDescription, CardHeader, CardTitle } from "@/components/ui/card"
<<<<<<< HEAD
import { Phone, CheckCircle, Clock, Zap, Loader2 } from "lucide-react"
import { useDashboardStats } from "@/hooks/use-dashboard-stats"

export default function DashboardPage() {
  const { stats, isLoading } = useDashboardStats()
=======
import { Phone, CheckCircle, Clock, Zap } from "lucide-react"
import { useEffect, useState } from "react"

interface DashboardMetrics {
  totalCalls: number
  resolvedCalls: number
  avgDuration: string
  avgDurationSeconds: number
  mcpActions: number
  activeCalls: number
  activeAgents: number
  successRate: number
}

export default function DashboardPage() {
  const [metrics, setMetrics] = useState<DashboardMetrics | null>(null)
  const [loading, setLoading] = useState(true)

  useEffect(() => {
    async function fetchMetrics() {
      try {
        const response = await fetch("/api/dashboard/metrics")
        if (response.ok) {
          const data = await response.json()
          setMetrics(data.metrics)
        }
      } catch (error) {
        console.error("Failed to fetch dashboard metrics:", error)
      } finally {
        setLoading(false)
      }
    }

    fetchMetrics()
  }, [])
>>>>>>> 2506ab6a

  return (
    <div className="space-y-6">
      <div>
        <h1 className="google-headline-medium">Dashboard</h1>
        <p className="text-muted-foreground google-body-medium">Welcome to your CoreComm AI customer support platform</p>
      </div>

      {/* Metrics Grid */}
<<<<<<< HEAD
      {isLoading ? (
        <div className="flex items-center justify-center py-12">
          <Loader2 className="h-8 w-8 animate-spin text-brand" />
        </div>
      ) : (
        <div className="grid gap-4 md:grid-cols-2 lg:grid-cols-4">
          <MetricCard
            title="Total Calls"
            value={stats.totalCalls.toString()}
            change={stats.totalCallsChange}
            trend={stats.totalCallsTrend as "up" | "down"}
            icon={Phone}
          />
          <MetricCard
            title="Resolved Calls"
            value={stats.resolvedCalls.toString()}
            change={stats.resolvedCallsChange}
            trend={stats.resolvedCallsTrend as "up" | "down"}
            icon={CheckCircle}
          />
          <MetricCard
            title="Avg Call Duration"
            value={stats.avgDuration}
            change={stats.avgDurationChange}
            trend={stats.avgDurationTrend as "up" | "down"}
            icon={Clock}
          />
          <MetricCard
            title="Active Calls"
            value={stats.activeCalls.toString()}
            change={stats.activeCallsChange}
            trend={stats.activeCallsTrend}
            icon={Zap}
          />
        </div>
      )}
=======
      <div className="grid gap-4 md:grid-cols-2 lg:grid-cols-4">
        <MetricCard 
          title="Total Calls" 
          value={loading ? "..." : metrics?.totalCalls.toLocaleString() || "0"} 
          change="" 
          trend="up" 
          icon={Phone} 
        />
        <MetricCard 
          title="Resolved Calls" 
          value={loading ? "..." : metrics?.resolvedCalls.toLocaleString() || "0"} 
          change="" 
          trend="up" 
          icon={CheckCircle} 
        />
        <MetricCard 
          title="Avg Call Duration" 
          value={loading ? "..." : metrics?.avgDuration || "0m 0s"} 
          change="" 
          trend="up" 
          icon={Clock} 
        />
        <MetricCard 
          title="Active Agents" 
          value={loading ? "..." : metrics?.activeAgents.toString() || "0"} 
          change="" 
          trend="up" 
          icon={Zap} 
        />
      </div>
>>>>>>> 2506ab6a

      {/* Activity Feed */}
      <div className="grid gap-6 lg:grid-cols-3">
        <div className="lg:col-span-2">
          <Card className="rounded-sm transition-all duration-300 hover:border-primary/50 border-input group">
            <CardHeader className=" transition-colors duration-300 rounded-t-sm">
              <div className="transition-colors duration-200 google-headline-small">Recent Activity</div>
              <div className="google-body-medium text-muted-foreground">Real-time feed of customer support interactions</div>
            </CardHeader>
            <CardContent>
              <ActivityFeed />
            </CardContent>
          </Card>
        </div>

        <div className="space-y-6">
          <Card className="rounded-sm transition-all duration-300 border-input hover:border-primary/50 group cursor-pointer">
            <CardHeader className=" transition-colors duration-300 rounded-t-sm">
              <div className="google-headline-small transition-colors duration-200">Quick Stats</div>
            </CardHeader>
            <CardContent className="space-y-4">
              <div className="flex items-center justify-between p-2 rounded-lg transition-colors duration-200">
                <span className="google-title-small text-muted-foreground">Active Calls</span>
                <span className="font-semibold text-primary group-hover:text-brand transition-colors duration-200">
<<<<<<< HEAD
                  {stats.activeCalls}
                </span>
              </div>
              <div className="flex items-center justify-between group-hover:bg-brand/5 p-2 rounded-lg transition-colors duration-200">
                <span className="text-sm text-muted-foreground">Queue Length</span>
                <span className="font-semibold group-hover:text-brand transition-colors duration-200">
                  {stats.queueLength}
                </span>
              </div>
              <div className="flex items-center justify-between group-hover:bg-brand/5 p-2 rounded-lg transition-colors duration-200">
                <span className="text-sm text-muted-foreground">Avg Wait Time</span>
                <span className="font-semibold group-hover:text-brand transition-colors duration-200">
                  {stats.avgWaitTime}
=======
                  {loading ? "..." : metrics?.activeCalls || 0}
                </span>
              </div>
              <div className="flex items-center justify-between  p-2 rounded-lg transition-colors duration-200">
                <span className="google-title-small text-muted-foreground">Active Agents</span>
                <span className="font-semibold group-hover:text-brand transition-colors duration-200">
                  {loading ? "..." : metrics?.activeAgents || 0}
                </span>
              </div>
              <div className="flex items-center justify-between  p-2 rounded-lg transition-colors duration-200">
                <span className="google-title-small text-muted-foreground">Avg Duration</span>
                <span className="font-semibold group-hover:text-brand transition-colors duration-200">
                  {loading ? "..." : metrics?.avgDuration || "0m 0s"}
>>>>>>> 2506ab6a
                </span>
              </div>
              <div className="flex items-center justify-between  p-2 rounded-lg transition-colors duration-200">
                <span className="google-title-small text-muted-foreground">Success Rate</span>
                <span className="font-semibold text-green-600 group-hover:text-green-700 transition-colors duration-200">
<<<<<<< HEAD
                  {stats.successRate}
=======
                  {loading ? "..." : `${metrics?.successRate || 0}%`}
>>>>>>> 2506ab6a
                </span>
              </div>
            </CardContent>
          </Card>

          <Card className="rounded-sm transition-all duration-300 border-input hover:border-primary/50 group cursor-pointer">
            <CardHeader className=" transition-colors duration-300 rounded-t-sm">
              <div className="google-headline-small transition-colors duration-200">System Status</div>
            </CardHeader>
            <CardContent className="space-y-4">
              <div className="flex items-center justify-between  p-2 rounded-lg transition-colors duration-200">
                <span className="google-title-small text-muted-foreground">Voice AI</span>
                <div className="h-2 w-2 rounded-full bg-green-500 group-hover:scale-125 transition-transform duration-200"></div>
              </div>
              <div className="flex items-center justify-between  p-2 rounded-lg transition-colors duration-200">
                <span className="google-title-small text-muted-foreground">MCP Servers</span>
                <div className="h-2 w-2 rounded-full bg-green-500 group-hover:scale-125 transition-transform duration-200"></div>
              </div>
              <div className="flex items-center justify-between  p-2 rounded-lg transition-colors duration-200">
                <span className="google-title-small text-muted-foreground">Database</span>
                <div className="h-2 w-2 rounded-full bg-green-500 group-hover:scale-125 transition-transform duration-200"></div>
              </div>
              <div className="flex items-center justify-between  p-2 rounded-lg transition-colors duration-200">
                <span className="google-title-small text-muted-foreground">Analytics</span>
                <div className="h-2 w-2 rounded-full bg-yellow-500 group-hover:scale-125 transition-transform duration-200"></div>
              </div>
            </CardContent>
          </Card>
        </div>
      </div>
    </div>
  )
}<|MERGE_RESOLUTION|>--- conflicted
+++ resolved
@@ -3,13 +3,6 @@
 import { MetricCard } from "@/components/metric-card"
 import { ActivityFeed } from "@/components/activity-feed"
 import { Card, CardContent, CardDescription, CardHeader, CardTitle } from "@/components/ui/card"
-<<<<<<< HEAD
-import { Phone, CheckCircle, Clock, Zap, Loader2 } from "lucide-react"
-import { useDashboardStats } from "@/hooks/use-dashboard-stats"
-
-export default function DashboardPage() {
-  const { stats, isLoading } = useDashboardStats()
-=======
 import { Phone, CheckCircle, Clock, Zap } from "lucide-react"
 import { useEffect, useState } from "react"
 
@@ -45,7 +38,6 @@
 
     fetchMetrics()
   }, [])
->>>>>>> 2506ab6a
 
   return (
     <div className="space-y-6">
@@ -55,44 +47,6 @@
       </div>
 
       {/* Metrics Grid */}
-<<<<<<< HEAD
-      {isLoading ? (
-        <div className="flex items-center justify-center py-12">
-          <Loader2 className="h-8 w-8 animate-spin text-brand" />
-        </div>
-      ) : (
-        <div className="grid gap-4 md:grid-cols-2 lg:grid-cols-4">
-          <MetricCard
-            title="Total Calls"
-            value={stats.totalCalls.toString()}
-            change={stats.totalCallsChange}
-            trend={stats.totalCallsTrend as "up" | "down"}
-            icon={Phone}
-          />
-          <MetricCard
-            title="Resolved Calls"
-            value={stats.resolvedCalls.toString()}
-            change={stats.resolvedCallsChange}
-            trend={stats.resolvedCallsTrend as "up" | "down"}
-            icon={CheckCircle}
-          />
-          <MetricCard
-            title="Avg Call Duration"
-            value={stats.avgDuration}
-            change={stats.avgDurationChange}
-            trend={stats.avgDurationTrend as "up" | "down"}
-            icon={Clock}
-          />
-          <MetricCard
-            title="Active Calls"
-            value={stats.activeCalls.toString()}
-            change={stats.activeCallsChange}
-            trend={stats.activeCallsTrend}
-            icon={Zap}
-          />
-        </div>
-      )}
-=======
       <div className="grid gap-4 md:grid-cols-2 lg:grid-cols-4">
         <MetricCard 
           title="Total Calls" 
@@ -123,7 +77,6 @@
           icon={Zap} 
         />
       </div>
->>>>>>> 2506ab6a
 
       {/* Activity Feed */}
       <div className="grid gap-6 lg:grid-cols-3">
@@ -148,21 +101,6 @@
               <div className="flex items-center justify-between p-2 rounded-lg transition-colors duration-200">
                 <span className="google-title-small text-muted-foreground">Active Calls</span>
                 <span className="font-semibold text-primary group-hover:text-brand transition-colors duration-200">
-<<<<<<< HEAD
-                  {stats.activeCalls}
-                </span>
-              </div>
-              <div className="flex items-center justify-between group-hover:bg-brand/5 p-2 rounded-lg transition-colors duration-200">
-                <span className="text-sm text-muted-foreground">Queue Length</span>
-                <span className="font-semibold group-hover:text-brand transition-colors duration-200">
-                  {stats.queueLength}
-                </span>
-              </div>
-              <div className="flex items-center justify-between group-hover:bg-brand/5 p-2 rounded-lg transition-colors duration-200">
-                <span className="text-sm text-muted-foreground">Avg Wait Time</span>
-                <span className="font-semibold group-hover:text-brand transition-colors duration-200">
-                  {stats.avgWaitTime}
-=======
                   {loading ? "..." : metrics?.activeCalls || 0}
                 </span>
               </div>
@@ -176,17 +114,12 @@
                 <span className="google-title-small text-muted-foreground">Avg Duration</span>
                 <span className="font-semibold group-hover:text-brand transition-colors duration-200">
                   {loading ? "..." : metrics?.avgDuration || "0m 0s"}
->>>>>>> 2506ab6a
                 </span>
               </div>
               <div className="flex items-center justify-between  p-2 rounded-lg transition-colors duration-200">
                 <span className="google-title-small text-muted-foreground">Success Rate</span>
                 <span className="font-semibold text-green-600 group-hover:text-green-700 transition-colors duration-200">
-<<<<<<< HEAD
-                  {stats.successRate}
-=======
                   {loading ? "..." : `${metrics?.successRate || 0}%`}
->>>>>>> 2506ab6a
                 </span>
               </div>
             </CardContent>
