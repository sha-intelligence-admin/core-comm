"use client"

import { Card, CardContent, CardDescription, CardHeader, CardTitle } from "@/components/ui/card"
import { Button } from "@/components/ui/button"
import { Input } from "@/components/ui/input"
import { Label } from "@/components/ui/label"
import { Select, SelectContent, SelectItem, SelectTrigger, SelectValue } from "@/components/ui/select"
import { Switch } from "@/components/ui/switch"
import { Tabs, TabsContent, TabsList, TabsTrigger } from "@/components/ui/tabs"
import { Avatar, AvatarFallback, AvatarImage } from "@/components/ui/avatar"
import { useUserProfile } from "@/hooks/use-user-profile"
import { useAssistants } from "@/hooks/use-assistants"
import { useKnowledgeBases } from "@/hooks/use-knowledge-bases"
import { useState, useEffect } from "react"
import { LoadingSpinner } from "@/components/loading-spinner"
import { Alert, AlertDescription } from "@/components/ui/alert"
import { CheckCircle, Upload, Bot, BookOpen } from "lucide-react"

export default function SettingsPage() {
  const { profile, loading, getInitials, updateProfile } = useUserProfile()
  const { assistants, isLoading: assistantsLoading } = useAssistants()
  const { knowledgeBases, isLoading: kbLoading } = useKnowledgeBases()

  const [formData, setFormData] = useState({
    full_name: "",
    phone: "",
    avatar_url: ""
  })
  const [isUpdating, setIsUpdating] = useState(false)
  const [updateMessage, setUpdateMessage] = useState<{ type: 'success' | 'error', message: string } | null>(null)

  // Voice settings state
  const [selectedAssistant, setSelectedAssistant] = useState<string>("")

  // Knowledge base state - track which KBs are enabled
  const [enabledKBs, setEnabledKBs] = useState<Record<string, boolean>>({})
  const [isSavingPrefs, setIsSavingPrefs] = useState(false)

  // Initialize form data when profile loads
  useEffect(() => {
    if (profile) {
      setFormData({
        full_name: profile.full_name || "",
        phone: profile.phone || "",
        avatar_url: profile.avatar_url || ""
      })
    }
  }, [profile])

  // Initialize KB enabled state
  useEffect(() => {
    if (knowledgeBases.length > 0) {
      const initialState: Record<string, boolean> = {}
      knowledgeBases.forEach((kb: any) => {
        initialState[kb.id] = true // Default all to enabled
      })
      setEnabledKBs(initialState)
    }
  }, [knowledgeBases])

  // Set default assistant
  useEffect(() => {
    if (assistants.length > 0 && !selectedAssistant) {
      const defaultAssistant = assistants.find((a: any) => a.is_active)
      if (defaultAssistant) {
        setSelectedAssistant(defaultAssistant.id)
      }
    }
  }, [assistants, selectedAssistant])

  const handleInputChange = (field: string, value: string) => {
    setFormData(prev => ({
      ...prev,
      [field]: value
    }))
  }

  const handleProfileUpdate = async () => {
    setIsUpdating(true)
    setUpdateMessage(null)

    try {
      const result = await updateProfile(formData)
      
      if (result?.error) {
        setUpdateMessage({ type: 'error', message: result.error })
      } else {
        setUpdateMessage({ type: 'success', message: 'Profile updated successfully!' })
        setTimeout(() => setUpdateMessage(null), 3000)
      }
    } catch (error) {
      setUpdateMessage({ type: 'error', message: 'Failed to update profile' })
    } finally {
      setIsUpdating(false)
    }
  }

  if (loading) {
    return (
      <div className="flex h-64 items-center justify-center">
        <LoadingSpinner size="lg" />
      </div>
    )
  }

  return (
    <div className="space-y-6 overflow-x-hidden">
      <div className="flex flex-col gap-4 sm:flex-row sm:items-center sm:justify-between">
        <div className="space-y-1">
          <h1 className="google-headline-medium">Settings</h1>
          <p className="google-body-medium text-muted-foreground">
            Manage your account, voice configuration, knowledge sources, and notifications
          </p>
        </div>
      </div>

      {updateMessage && (
        <Alert className={updateMessage.type === 'success' ? 'border-green-500 bg-green-50' : 'border-red-500 bg-red-50'}>
          <CheckCircle className="h-4 w-4" />
          <AlertDescription className={updateMessage.type === 'success' ? 'text-green-700' : 'text-red-700'}>
            {updateMessage.message}
          </AlertDescription>
        </Alert>
      )}

      <Tabs defaultValue="profile" className="space-y-6 ">
        <TabsList className="flex w-full gap-2 rounded-sm border border-input bg-muted/40 p-2 sm:w-auto">
          <TabsTrigger
            value="profile"
            className="rounded-sm px-4 py-2 text-sm font-medium transition-colors data-[state=active]:bg-primary data-[state=active]:text-white data-[state=inactive]:text-muted-foreground"
          >
            Profile
          </TabsTrigger>
          <TabsTrigger
            value="voice"
            className="rounded-sm px-4 py-2 text-sm font-medium transition-colors data-[state=active]:bg-primary data-[state=active]:text-white data-[state=inactive]:text-muted-foreground"
          >
            Voice
          </TabsTrigger>
          <TabsTrigger
            value="knowledge"
            className="rounded-sm px-4 py-2 text-sm font-medium transition-colors data-[state=active]:bg-primary data-[state=active]:text-white data-[state=inactive]:text-muted-foreground"
          >
            Knowledge Base
          </TabsTrigger>
          <TabsTrigger
            value="notifications"
            className="rounded-sm px-4 py-2 text-sm font-medium transition-colors data-[state=active]:bg-primary data-[state=active]:text-white data-[state=inactive]:text-muted-foreground"
          >
            Notifications
          </TabsTrigger>
        </TabsList>

        <TabsContent value="profile" className="space-y-6">
          <Card className="rounded-sm border-input transition-all duration-300 hover:border-primary/50">
            <CardHeader className="space-y-2 ">
              <CardTitle className="google-headline-small">Profile Information</CardTitle>
              <CardDescription className="google-body-medium text-muted-foreground">
                Update your personal information and account details
              </CardDescription>
            </CardHeader>
            <CardContent className="space-y-6">
              <div className="flex flex-col gap-4 sm:flex-row sm:items-center">
                <Avatar className="h-20 w-20 border border-input">
                  <AvatarImage src={profile?.avatar_url || "/placeholder-40x40.png"} />
                  <AvatarFallback className="google-title-small bg-muted text-foreground">
                    {getInitials()}
                  </AvatarFallback>
                </Avatar>
                <div className="space-y-2">
                  <Button
                    variant="outline"
                    className="rounded-sm border-input bg-transparent hover:border-primary hover:bg-primary/10 hover:text-primary"
                  >
                    <Upload className="mr-2 h-4 w-4" />
                    Change Avatar
                  </Button>
                  <p className="google-body-small text-muted-foreground">JPG, GIF or PNG. 1MB max.</p>
                </div>
              </div>

              <div className="grid gap-4 md:grid-cols-2">
                <div className="space-y-2">
                  <Label htmlFor="full_name" className="google-body-small text-muted-foreground">
                    Full Name
                  </Label>
                  <Input
                    id="full_name"
                    value={formData.full_name}
                    onChange={(e) => handleInputChange('full_name', e.target.value)}
                    className="rounded-sm border-input focus-visible:border-primary focus-visible:ring-primary/20"
                    placeholder="Enter your full name"
                  />
                </div>

                <div className="space-y-2">
                  <Label htmlFor="email" className="google-body-small text-muted-foreground">
                    Email
                  </Label>
                  <Input
                    id="email"
                    type="email"
                    value={profile?.email || ""}
                    disabled
                    className="rounded-sm border-input bg-muted text-muted-foreground"
                  />
                  <p className="google-body-small text-muted-foreground">
                    Email cannot be changed here. Contact support if needed.
                  </p>
                </div>

                <div className="space-y-2">
                  <Label htmlFor="phone" className="google-body-small text-muted-foreground">
                    Phone Number
                  </Label>
                  <Input
                    id="phone"
                    value={formData.phone}
                    onChange={(e) => handleInputChange('phone', e.target.value)}
                    className="rounded-sm border-input focus-visible:border-primary focus-visible:ring-primary/20"
                    placeholder="Enter your phone number"
                  />
                </div>

                <div className="space-y-2">
                  <Label htmlFor="role" className="google-body-small text-muted-foreground">
                    Role
                  </Label>
                  <Input
                    id="role"
                    value={profile?.role || "user"}
                    disabled
                    className="rounded-sm border-input bg-muted text-muted-foreground capitalize"
                  />
                </div>
              </div>

              <Button
                onClick={handleProfileUpdate}
                disabled={isUpdating}
                className="rounded-sm border border-primary bg-primary text-white hover:bg-primary/90"
              >
                {isUpdating && <LoadingSpinner className="mr-2" size="sm" />}
                {isUpdating ? "Saving..." : "Save Changes"}
              </Button>
            </CardContent>
          </Card>
        </TabsContent>

        <TabsContent value="voice" className="space-y-6">
<<<<<<< HEAD
          <Card className="rounded-2xl border-brand/20 hover:shadow-xl hover:border-brand/40 transition-all duration-300 group">
            <CardHeader className="bg-gradient-to-r from-brand/5 to-transparent group-hover:from-brand/10 transition-all duration-300 rounded-t-2xl">
              <CardTitle className="text-brand group-hover:text-brand/80 transition-colors duration-200">
                Voice Assistants
              </CardTitle>
              <CardDescription>Manage your voice assistants and their configurations</CardDescription>
            </CardHeader>
            <CardContent className="space-y-6">
              {assistantsLoading ? (
                <div className="flex items-center justify-center py-8">
                  <LoadingSpinner size="md" />
                </div>
              ) : assistants.length === 0 ? (
                <div className="text-center py-8 space-y-4">
                  <Bot className="h-12 w-12 mx-auto text-muted-foreground" />
                  <div>
                    <p className="text-muted-foreground">No voice assistants configured yet</p>
                    <p className="text-sm text-muted-foreground">Create one in the Voice Agents page</p>
                  </div>
                  <Button
                    onClick={() => window.location.href = '/voice-agents'}
                    className="rounded-xl bg-brand hover:bg-brand/90"
                  >
                    Go to Voice Agents
                  </Button>
                </div>
              ) : (
                <>
                  <div className="space-y-2">
                    <Label htmlFor="assistant" className="text-brand/80 font-medium">
                      Default Assistant
                    </Label>
                    <Select value={selectedAssistant} onValueChange={setSelectedAssistant}>
                      <SelectTrigger className="rounded-xl border-brand/20 hover:border-brand/40 focus:border-brand transition-all duration-200">
                        <SelectValue placeholder="Select an assistant" />
                      </SelectTrigger>
                      <SelectContent>
                        {assistants.map((assistant: any) => (
                          <SelectItem
                            key={assistant.id}
                            value={assistant.id}
                            className="hover:bg-brand/10 hover:text-brand transition-colors duration-200"
                          >
                            {assistant.name} {assistant.is_active ? "(Active)" : ""}
                          </SelectItem>
                        ))}
                      </SelectContent>
                    </Select>
                  </div>

                  {selectedAssistant && (() => {
                    const assistant = assistants.find((a: any) => a.id === selectedAssistant)
                    return assistant ? (
                      <div className="space-y-4 p-4 rounded-xl border border-brand/20 bg-brand/5">
                        <h4 className="font-medium text-brand">Assistant Configuration</h4>
                        <div className="grid grid-cols-2 gap-4 text-sm">
                          <div>
                            <p className="text-muted-foreground">Model</p>
                            <p className="font-medium">{assistant.model_config?.model || "N/A"}</p>
                          </div>
                          <div>
                            <p className="text-muted-foreground">Voice Provider</p>
                            <p className="font-medium">{assistant.voice_config?.provider || "N/A"}</p>
                          </div>
                          <div>
                            <p className="text-muted-foreground">Voice ID</p>
                            <p className="font-medium">{assistant.voice_config?.voice_id || "N/A"}</p>
                          </div>
                          <div>
                            <p className="text-muted-foreground">Status</p>
                            <p className="font-medium">{assistant.is_active ? "Active" : "Inactive"}</p>
                          </div>
                        </div>
                      </div>
                    ) : null
                  })()}

                  <Button
                    onClick={() => window.location.href = '/voice-agents'}
                    variant="outline"
                    className="rounded-xl border-brand/30 hover:bg-brand/10 hover:text-brand hover:border-brand transition-all duration-200"
                  >
                    Manage Assistants
                  </Button>
                </>
              )}
=======
          <Card className="rounded-sm border-input transition-all duration-300 hover:border-primary/50">
            <CardHeader className="space-y-2">
              <CardTitle className="google-headline-small">Voice Settings</CardTitle>
              <CardDescription className="google-body-medium text-muted-foreground">
                Configure text-to-speech and voice recognition preferences
              </CardDescription>
            </CardHeader>
            <CardContent className="space-y-6">
              <div className="grid gap-4 md:grid-cols-2">
                <div className="space-y-2">
                  <Label htmlFor="voice" className="google-body-small text-muted-foreground">
                    Voice Model
                  </Label>
                  <Select>
                    <SelectTrigger className="rounded-sm border-input focus-visible:border-primary focus-visible:ring-primary/20">
                      <SelectValue placeholder="Select voice model" />
                    </SelectTrigger>
                    <SelectContent>
                      <SelectItem value="neural-1">Neural Voice 1 (Female)</SelectItem>
                      <SelectItem value="neural-2">Neural Voice 2 (Male)</SelectItem>
                      <SelectItem value="standard-1">Standard Voice 1</SelectItem>
                      <SelectItem value="standard-2">Standard Voice 2</SelectItem>
                    </SelectContent>
                  </Select>
                </div>

                <div className="space-y-2">
                  <Label htmlFor="speed" className="google-body-small text-muted-foreground">
                    Speech Speed
                  </Label>
                  <Select>
                    <SelectTrigger className="rounded-sm border-input focus-visible:border-primary focus-visible:ring-primary/20">
                      <SelectValue placeholder="Select speech speed" />
                    </SelectTrigger>
                    <SelectContent>
                      <SelectItem value="slow">Slow (0.8x)</SelectItem>
                      <SelectItem value="normal">Normal (1.0x)</SelectItem>
                      <SelectItem value="fast">Fast (1.2x)</SelectItem>
                    </SelectContent>
                  </Select>
                </div>

                <div className="space-y-2">
                  <Label htmlFor="language" className="google-body-small text-muted-foreground">
                    Language
                  </Label>
                  <Select>
                    <SelectTrigger className="rounded-sm border-input focus-visible:border-primary focus-visible:ring-primary/20">
                      <SelectValue placeholder="Select language" />
                    </SelectTrigger>
                    <SelectContent>
                      <SelectItem value="en-US">English (US)</SelectItem>
                      <SelectItem value="en-GB">English (UK)</SelectItem>
                      <SelectItem value="es-ES">Spanish</SelectItem>
                      <SelectItem value="fr-FR">French</SelectItem>
                    </SelectContent>
                  </Select>
                </div>
              </div>

              <div className="flex flex-wrap gap-2">
                <Button
                  variant="outline"
                  className="rounded-sm border-input bg-transparent hover:border-primary hover:bg-primary/10 hover:text-primary"
                >
                  Test Voice
                </Button>
                <Button className="rounded-sm border border-primary bg-primary text-white hover:bg-primary/90">
                  Save Settings
                </Button>
              </div>
>>>>>>> 2506ab6a
            </CardContent>
          </Card>
        </TabsContent>

        <TabsContent value="knowledge" className="space-y-6">
<<<<<<< HEAD
          <Card className="rounded-2xl border-brand/20 hover:shadow-xl hover:border-brand/40 transition-all duration-300 group">
            <CardHeader className="bg-gradient-to-r from-brand/5 to-transparent group-hover:from-brand/10 transition-all duration-300 rounded-t-2xl">
              <CardTitle className="text-brand group-hover:text-brand/80 transition-colors duration-200">
                Knowledge Base Sources
              </CardTitle>
              <CardDescription>Enable or disable retrieval from your knowledge sources</CardDescription>
            </CardHeader>
            <CardContent className="space-y-6">
              {kbLoading ? (
                <div className="flex items-center justify-center py-8">
                  <LoadingSpinner size="md" />
                </div>
              ) : knowledgeBases.length === 0 ? (
                <div className="text-center py-8 space-y-4">
                  <BookOpen className="h-12 w-12 mx-auto text-muted-foreground" />
                  <div>
                    <p className="text-muted-foreground">No knowledge bases configured yet</p>
                    <p className="text-sm text-muted-foreground">Create one in the Knowledge Base page</p>
                  </div>
                  <Button
                    onClick={() => window.location.href = '/knowledge-base'}
                    className="rounded-xl bg-brand hover:bg-brand/90"
                  >
                    Go to Knowledge Base
                  </Button>
                </div>
              ) : (
                <>
                  <div className="space-y-4">
                    {knowledgeBases.map((kb: any) => (
                      <div
                        key={kb.id}
                        className="flex items-center justify-between p-4 rounded-xl border border-brand/20 hover:border-brand/40 hover:bg-brand/5 transition-all duration-300 group"
                      >
                        <div className="flex-1">
                          <Label
                            htmlFor={`kb-${kb.id}`}
                            className="font-medium group-hover:text-brand transition-colors duration-200 cursor-pointer"
                          >
                            {kb.name}
                          </Label>
                          <p className="text-sm text-muted-foreground">
                            {kb.description || "No description"}
                          </p>
                          <p className="text-xs text-muted-foreground mt-1">
                            {kb.file_count || 0} files
                          </p>
                        </div>
                        <Switch
                          id={`kb-${kb.id}`}
                          checked={enabledKBs[kb.id] !== false}
                          onCheckedChange={(checked) =>
                            setEnabledKBs(prev => ({ ...prev, [kb.id]: checked }))
                          }
                          className="data-[state=checked]:bg-brand"
                        />
                      </div>
                    ))}
                  </div>

                  <div className="flex gap-2">
                    <Button
                      onClick={() => window.location.href = '/knowledge-base'}
                      variant="outline"
                      className="rounded-xl border-brand/30 hover:bg-brand/10 hover:text-brand hover:border-brand transition-all duration-200"
                    >
                      Manage Knowledge Bases
                    </Button>
                    <Button
                      onClick={() => {
                        setUpdateMessage({ type: 'success', message: 'Knowledge base preferences saved!' })
                        setTimeout(() => setUpdateMessage(null), 3000)
                      }}
                      className="rounded-xl bg-brand hover:bg-brand/90 hover:scale-105 transition-all duration-200 shadow-lg hover:shadow-xl"
                    >
                      Save Preferences
                    </Button>
                  </div>
                </>
              )}
=======
          <Card className="rounded-sm border-input transition-all duration-300 hover:border-primary/50">
            <CardHeader className="space-y-2">
              <CardTitle className="google-headline-small">Knowledge Base Sources</CardTitle>
              <CardDescription className="google-body-medium text-muted-foreground">
                Enable or disable retrieval from specific knowledge sources
              </CardDescription>
            </CardHeader>
            <CardContent className="space-y-4">
              {[
                {
                  id: "kb-docs",
                  title: "Company Documentation",
                  description: "Internal company policies and procedures",
                  defaultChecked: true,
                },
                {
                  id: "kb-faq",
                  title: "FAQ Database",
                  description: "Frequently asked questions and answers",
                  defaultChecked: true,
                },
                {
                  id: "kb-products",
                  title: "Product Information",
                  description: "Product specifications and features",
                  defaultChecked: true,
                },
                {
                  id: "kb-external",
                  title: "External Resources",
                  description: "Third-party documentation and resources",
                  defaultChecked: false,
                },
              ].map((item) => (
                <div
                  key={item.id}
                  className="flex flex-col gap-3 rounded-sm border border-input bg-muted/40 p-4 transition-colors duration-200 hover:border-primary/50 hover:bg-muted"
                >
                  <div className="flex items-start justify-between gap-4">
                    <div className="space-y-1">
                      <Label htmlFor={item.id} className="google-title-small text-foreground">
                        {item.title}
                      </Label>
                      <p className="google-body-small text-muted-foreground">{item.description}</p>
                    </div>
                    <Switch id={item.id} defaultChecked={item.defaultChecked} className="data-[state=checked]:bg-primary" />
                  </div>
                </div>
              ))}

              <Button className="rounded-sm border border-primary bg-primary text-white hover:bg-primary/90">
                Update Knowledge Sources
              </Button>
>>>>>>> 2506ab6a
            </CardContent>
          </Card>
        </TabsContent>

        <TabsContent value="notifications" className="space-y-6">
          <Card className="rounded-sm border-input transition-all duration-300 hover:border-primary/50">
            <CardHeader className="space-y-2">
              <CardTitle className="google-headline-small">Notification Preferences</CardTitle>
              <CardDescription className="google-body-medium text-muted-foreground">
                Configure how and when you receive notifications
              </CardDescription>
            </CardHeader>
            <CardContent className="space-y-4">
              {[
                {
                  id: "email-notifications",
                  title: "Email Notifications",
                  description: "Receive email alerts for important events",
                  defaultChecked: true,
                },
                {
                  id: "call-alerts",
                  title: "Call Alerts",
                  description: "Get notified when calls require attention",
                  defaultChecked: true,
                },
                {
                  id: "system-updates",
                  title: "System Updates",
                  description: "Notifications about system maintenance and updates",
                  defaultChecked: false,
                },
                {
                  id: "integration-alerts",
                  title: "Integration Alerts",
                  description: "Alerts when integrations go offline or fail",
                  defaultChecked: true,
                },
              ].map((item) => (
                <div
                  key={item.id}
                  className="flex flex-col gap-3 rounded-sm border border-input bg-muted/40 p-4 transition-colors duration-200 hover:border-primary/50 hover:bg-muted"
                >
                  <div className="flex items-start justify-between gap-4">
                    <div className="space-y-1">
                      <Label htmlFor={item.id} className="google-title-small text-foreground">
                        {item.title}
                      </Label>
                      <p className="google-body-small text-muted-foreground">{item.description}</p>
                    </div>
                    <Switch id={item.id} defaultChecked={item.defaultChecked} className="data-[state=checked]:bg-primary" />
                  </div>
                </div>
              ))}

<<<<<<< HEAD
              <Button
                onClick={async () => {
                  setIsSavingPrefs(true)
                  try {
                    // In a real implementation, this would save to the API
                    // For now, just show success message
                    await new Promise(resolve => setTimeout(resolve, 500))
                    setUpdateMessage({ type: 'success', message: 'Notification settings saved! (Note: Full persistence requires backend update)' })
                    setTimeout(() => setUpdateMessage(null), 3000)
                  } catch {
                    setUpdateMessage({ type: 'error', message: 'Failed to save settings' })
                  } finally {
                    setIsSavingPrefs(false)
                  }
                }}
                disabled={isSavingPrefs}
                className="rounded-xl bg-brand hover:bg-brand/90 hover:scale-105 transition-all duration-200 shadow-lg hover:shadow-xl"
              >
                {isSavingPrefs && <LoadingSpinner className="mr-2" size="sm" />}
                {isSavingPrefs ? 'Saving...' : 'Save Notification Settings'}
=======
              <Button className="rounded-sm border border-primary bg-primary text-white hover:bg-primary/90">
                Save Notification Settings
>>>>>>> 2506ab6a
              </Button>
            </CardContent>
          </Card>
        </TabsContent>
      </Tabs>
    </div>
  )
}<|MERGE_RESOLUTION|>--- conflicted
+++ resolved
@@ -248,94 +248,6 @@
         </TabsContent>
 
         <TabsContent value="voice" className="space-y-6">
-<<<<<<< HEAD
-          <Card className="rounded-2xl border-brand/20 hover:shadow-xl hover:border-brand/40 transition-all duration-300 group">
-            <CardHeader className="bg-gradient-to-r from-brand/5 to-transparent group-hover:from-brand/10 transition-all duration-300 rounded-t-2xl">
-              <CardTitle className="text-brand group-hover:text-brand/80 transition-colors duration-200">
-                Voice Assistants
-              </CardTitle>
-              <CardDescription>Manage your voice assistants and their configurations</CardDescription>
-            </CardHeader>
-            <CardContent className="space-y-6">
-              {assistantsLoading ? (
-                <div className="flex items-center justify-center py-8">
-                  <LoadingSpinner size="md" />
-                </div>
-              ) : assistants.length === 0 ? (
-                <div className="text-center py-8 space-y-4">
-                  <Bot className="h-12 w-12 mx-auto text-muted-foreground" />
-                  <div>
-                    <p className="text-muted-foreground">No voice assistants configured yet</p>
-                    <p className="text-sm text-muted-foreground">Create one in the Voice Agents page</p>
-                  </div>
-                  <Button
-                    onClick={() => window.location.href = '/voice-agents'}
-                    className="rounded-xl bg-brand hover:bg-brand/90"
-                  >
-                    Go to Voice Agents
-                  </Button>
-                </div>
-              ) : (
-                <>
-                  <div className="space-y-2">
-                    <Label htmlFor="assistant" className="text-brand/80 font-medium">
-                      Default Assistant
-                    </Label>
-                    <Select value={selectedAssistant} onValueChange={setSelectedAssistant}>
-                      <SelectTrigger className="rounded-xl border-brand/20 hover:border-brand/40 focus:border-brand transition-all duration-200">
-                        <SelectValue placeholder="Select an assistant" />
-                      </SelectTrigger>
-                      <SelectContent>
-                        {assistants.map((assistant: any) => (
-                          <SelectItem
-                            key={assistant.id}
-                            value={assistant.id}
-                            className="hover:bg-brand/10 hover:text-brand transition-colors duration-200"
-                          >
-                            {assistant.name} {assistant.is_active ? "(Active)" : ""}
-                          </SelectItem>
-                        ))}
-                      </SelectContent>
-                    </Select>
-                  </div>
-
-                  {selectedAssistant && (() => {
-                    const assistant = assistants.find((a: any) => a.id === selectedAssistant)
-                    return assistant ? (
-                      <div className="space-y-4 p-4 rounded-xl border border-brand/20 bg-brand/5">
-                        <h4 className="font-medium text-brand">Assistant Configuration</h4>
-                        <div className="grid grid-cols-2 gap-4 text-sm">
-                          <div>
-                            <p className="text-muted-foreground">Model</p>
-                            <p className="font-medium">{assistant.model_config?.model || "N/A"}</p>
-                          </div>
-                          <div>
-                            <p className="text-muted-foreground">Voice Provider</p>
-                            <p className="font-medium">{assistant.voice_config?.provider || "N/A"}</p>
-                          </div>
-                          <div>
-                            <p className="text-muted-foreground">Voice ID</p>
-                            <p className="font-medium">{assistant.voice_config?.voice_id || "N/A"}</p>
-                          </div>
-                          <div>
-                            <p className="text-muted-foreground">Status</p>
-                            <p className="font-medium">{assistant.is_active ? "Active" : "Inactive"}</p>
-                          </div>
-                        </div>
-                      </div>
-                    ) : null
-                  })()}
-
-                  <Button
-                    onClick={() => window.location.href = '/voice-agents'}
-                    variant="outline"
-                    className="rounded-xl border-brand/30 hover:bg-brand/10 hover:text-brand hover:border-brand transition-all duration-200"
-                  >
-                    Manage Assistants
-                  </Button>
-                </>
-              )}
-=======
           <Card className="rounded-sm border-input transition-all duration-300 hover:border-primary/50">
             <CardHeader className="space-y-2">
               <CardTitle className="google-headline-small">Voice Settings</CardTitle>
@@ -407,94 +319,11 @@
                   Save Settings
                 </Button>
               </div>
->>>>>>> 2506ab6a
             </CardContent>
           </Card>
         </TabsContent>
 
         <TabsContent value="knowledge" className="space-y-6">
-<<<<<<< HEAD
-          <Card className="rounded-2xl border-brand/20 hover:shadow-xl hover:border-brand/40 transition-all duration-300 group">
-            <CardHeader className="bg-gradient-to-r from-brand/5 to-transparent group-hover:from-brand/10 transition-all duration-300 rounded-t-2xl">
-              <CardTitle className="text-brand group-hover:text-brand/80 transition-colors duration-200">
-                Knowledge Base Sources
-              </CardTitle>
-              <CardDescription>Enable or disable retrieval from your knowledge sources</CardDescription>
-            </CardHeader>
-            <CardContent className="space-y-6">
-              {kbLoading ? (
-                <div className="flex items-center justify-center py-8">
-                  <LoadingSpinner size="md" />
-                </div>
-              ) : knowledgeBases.length === 0 ? (
-                <div className="text-center py-8 space-y-4">
-                  <BookOpen className="h-12 w-12 mx-auto text-muted-foreground" />
-                  <div>
-                    <p className="text-muted-foreground">No knowledge bases configured yet</p>
-                    <p className="text-sm text-muted-foreground">Create one in the Knowledge Base page</p>
-                  </div>
-                  <Button
-                    onClick={() => window.location.href = '/knowledge-base'}
-                    className="rounded-xl bg-brand hover:bg-brand/90"
-                  >
-                    Go to Knowledge Base
-                  </Button>
-                </div>
-              ) : (
-                <>
-                  <div className="space-y-4">
-                    {knowledgeBases.map((kb: any) => (
-                      <div
-                        key={kb.id}
-                        className="flex items-center justify-between p-4 rounded-xl border border-brand/20 hover:border-brand/40 hover:bg-brand/5 transition-all duration-300 group"
-                      >
-                        <div className="flex-1">
-                          <Label
-                            htmlFor={`kb-${kb.id}`}
-                            className="font-medium group-hover:text-brand transition-colors duration-200 cursor-pointer"
-                          >
-                            {kb.name}
-                          </Label>
-                          <p className="text-sm text-muted-foreground">
-                            {kb.description || "No description"}
-                          </p>
-                          <p className="text-xs text-muted-foreground mt-1">
-                            {kb.file_count || 0} files
-                          </p>
-                        </div>
-                        <Switch
-                          id={`kb-${kb.id}`}
-                          checked={enabledKBs[kb.id] !== false}
-                          onCheckedChange={(checked) =>
-                            setEnabledKBs(prev => ({ ...prev, [kb.id]: checked }))
-                          }
-                          className="data-[state=checked]:bg-brand"
-                        />
-                      </div>
-                    ))}
-                  </div>
-
-                  <div className="flex gap-2">
-                    <Button
-                      onClick={() => window.location.href = '/knowledge-base'}
-                      variant="outline"
-                      className="rounded-xl border-brand/30 hover:bg-brand/10 hover:text-brand hover:border-brand transition-all duration-200"
-                    >
-                      Manage Knowledge Bases
-                    </Button>
-                    <Button
-                      onClick={() => {
-                        setUpdateMessage({ type: 'success', message: 'Knowledge base preferences saved!' })
-                        setTimeout(() => setUpdateMessage(null), 3000)
-                      }}
-                      className="rounded-xl bg-brand hover:bg-brand/90 hover:scale-105 transition-all duration-200 shadow-lg hover:shadow-xl"
-                    >
-                      Save Preferences
-                    </Button>
-                  </div>
-                </>
-              )}
-=======
           <Card className="rounded-sm border-input transition-all duration-300 hover:border-primary/50">
             <CardHeader className="space-y-2">
               <CardTitle className="google-headline-small">Knowledge Base Sources</CardTitle>
@@ -548,7 +377,6 @@
               <Button className="rounded-sm border border-primary bg-primary text-white hover:bg-primary/90">
                 Update Knowledge Sources
               </Button>
->>>>>>> 2506ab6a
             </CardContent>
           </Card>
         </TabsContent>
@@ -604,31 +432,8 @@
                 </div>
               ))}
 
-<<<<<<< HEAD
-              <Button
-                onClick={async () => {
-                  setIsSavingPrefs(true)
-                  try {
-                    // In a real implementation, this would save to the API
-                    // For now, just show success message
-                    await new Promise(resolve => setTimeout(resolve, 500))
-                    setUpdateMessage({ type: 'success', message: 'Notification settings saved! (Note: Full persistence requires backend update)' })
-                    setTimeout(() => setUpdateMessage(null), 3000)
-                  } catch {
-                    setUpdateMessage({ type: 'error', message: 'Failed to save settings' })
-                  } finally {
-                    setIsSavingPrefs(false)
-                  }
-                }}
-                disabled={isSavingPrefs}
-                className="rounded-xl bg-brand hover:bg-brand/90 hover:scale-105 transition-all duration-200 shadow-lg hover:shadow-xl"
-              >
-                {isSavingPrefs && <LoadingSpinner className="mr-2" size="sm" />}
-                {isSavingPrefs ? 'Saving...' : 'Save Notification Settings'}
-=======
               <Button className="rounded-sm border border-primary bg-primary text-white hover:bg-primary/90">
                 Save Notification Settings
->>>>>>> 2506ab6a
               </Button>
             </CardContent>
           </Card>
