--- conflicted
+++ resolved
@@ -1,39 +1,4 @@
 import { NextResponse } from 'next/server'
-<<<<<<< HEAD
-import { createClient } from '@/lib/supabase/server'
-
-export async function GET() {
-  const checks = {
-    database: 'unknown',
-    vapi: 'unknown',
-    analytics: 'unknown'
-  }
-
-  try {
-    // Check database
-    const supabase = await createClient()
-    const { error: dbError } = await supabase.from('profiles').select('id').limit(1)
-    checks.database = dbError ? 'error' : 'healthy'
-  } catch {
-    checks.database = 'error'
-  }
-
-  // Check Vapi (if API key exists)
-  try {
-    checks.vapi = process.env.VAPI_API_KEY ? 'healthy' : 'not_configured'
-  } catch {
-    checks.vapi = 'error'
-  }
-
-  // Analytics - simulating for now
-  checks.analytics = 'degraded'
-
-  return NextResponse.json({
-    status: 'healthy',
-    timestamp: new Date().toISOString(),
-    checks
-  })
-=======
 import { monitoring } from '@/lib/monitoring'
 
 export async function GET() {
@@ -60,5 +25,4 @@
       version: process.env.npm_package_version || '1.0.0'
     }, { status: 503 })
   }
->>>>>>> 2506ab6a
 }